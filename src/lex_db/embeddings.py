"""Embedding generation utilities for vector search in Lex DB."""

from enum import Enum
import os
from optimum.onnxruntime import ORTModelForFeatureExtraction, ORTQuantizer  # type: ignore
from optimum.onnxruntime.configuration import AutoQuantizationConfig  # type: ignore
import onnxruntime as ort  # type: ignore
import torch
from torch.nn.functional import normalize
from transformers.models.auto.tokenization_auto import AutoTokenizer
from typing import List, Optional, Tuple
import numpy as np
import time
from collections import deque
from threading import Lock
import tiktoken
from lex_db.utils import get_logger
from pathlib import Path

logger = get_logger()


class EmbeddingModel(str, Enum):
    """Supported embedding models."""

<<<<<<< HEAD
    LOCAL_E5_MULTILINGUAL = "intfloat/multilingual-e5-large"
=======
    LOCAL_MULTILINGUAL_E5_SMALL = "intfloat/multilingual-e5-small"
    LOCAL_MULTILINGUAL_E5_LARGE = "intfloat/multilingual-e5-large"
>>>>>>> a3464f0a
    OPENAI_ADA_002 = "text-embedding-ada-002"
    OPENAI_SMALL_003 = "text-embedding-3-small"
    OPENAI_LARGE_003 = "text-embedding-3-large"
    MOCK_MODEL = "mock_model"


def get_embedding_dimensions(model_choice: EmbeddingModel) -> int:
    """Get the dimension of embeddings for a given model."""
    if model_choice == EmbeddingModel.LOCAL_MULTILINGUAL_E5_SMALL:
        return 384
    elif model_choice == EmbeddingModel.LOCAL_MULTILINGUAL_E5_LARGE:
        return 1024
    elif model_choice == EmbeddingModel.OPENAI_ADA_002:
        return 1536
    elif model_choice == EmbeddingModel.OPENAI_SMALL_003:
        return 1536
    elif model_choice == EmbeddingModel.OPENAI_LARGE_003:
        return 3072
    elif model_choice == EmbeddingModel.MOCK_MODEL:
        return 4  # A small, fixed dimension for testing
    else:
        raise ValueError(f"Unknown model: {model_choice}")


# Rate limiting for OpenAI API
class OpenAIRateLimiter:
    """Rate limiter for OpenAI API calls."""

    def __init__(
        self, max_requests_per_minute: int = 9000, max_tokens_per_minute: int = 40000000
    ):
        self.max_requests_per_minute = max_requests_per_minute
        self.max_tokens_per_minute = max_tokens_per_minute
        self.request_times: deque[float] = deque()
        self.token_usage: deque[tuple[float, int]] = deque()
        self.lock = Lock()
        self.tokenizer = tiktoken.get_encoding("cl100k_base")

    def count_tokens(self, texts: list[str]) -> int:
        """Count total tokens in a list of texts."""
        return sum(len(self.tokenizer.encode(text)) for text in texts)

    def wait_if_needed(self, texts: list[str]) -> None:
        """Wait if necessary to respect rate limits."""
        with self.lock:
            current_time = time.time()
            tokens_needed = self.count_tokens(texts)

            # Clean old entries (older than 1 minute)
            minute_ago = current_time - 60
            while self.request_times and self.request_times[0] < minute_ago:
                self.request_times.popleft()
            while self.token_usage and self.token_usage[0][0] < minute_ago:
                self.token_usage.popleft()

            # Check request rate limit
            if len(self.request_times) >= self.max_requests_per_minute:
                sleep_time = 60 - (current_time - self.request_times[0])
                if sleep_time > 0:
                    logger.info(
                        f"Rate limit: sleeping {sleep_time:.2f}s for request limit"
                    )
                    time.sleep(sleep_time)
                    current_time = time.time()

            # Check token rate limit
            current_tokens = sum(usage[1] for usage in self.token_usage)
            if current_tokens + tokens_needed > self.max_tokens_per_minute:
                if self.token_usage:
                    sleep_time = 60 - (current_time - self.token_usage[0][0])
                    if sleep_time > 0:
                        logger.info(
                            f"Rate limit: sleeping {sleep_time:.2f}s for token limit"
                        )
                        time.sleep(sleep_time)
                        current_time = time.time()

            # Record this request
            self.request_times.append(current_time)
            self.token_usage.append((current_time, tokens_needed))

            logger.debug(
                f"Rate limiter: {len(self.request_times)} requests, "
                f"{sum(usage[1] for usage in self.token_usage)} tokens in last minute"
            )


# Global rate limiter instance
_openai_rate_limiter = OpenAIRateLimiter()

# Module-level cache for loaded models
_model_cache: dict[EmbeddingModel, dict] = {}


def get_onnx_cache_dir() -> Path:
    """Get the directory for caching ONNX models."""
    cache_dir = Path.home() / ".cache" / "lex-db" / "onnx-models"
    cache_dir.mkdir(parents=True, exist_ok=True)
    return cache_dir


def get_local_embedding_model(model_choice: EmbeddingModel) -> dict:
    """Get a cached ONNX embedding model instance."""
    if model_choice not in _model_cache:
        if (
            model_choice == EmbeddingModel.LOCAL_MULTILINGUAL_E5_LARGE
            or model_choice == EmbeddingModel.LOCAL_MULTILINGUAL_E5_SMALL
        ):
            model_name = model_choice.value

            # Define cache directory for this specific model
            cache_dir = get_onnx_cache_dir()
            model_cache_path = cache_dir / model_name.replace("/", "_")
            quantized_model_path = (
                cache_dir / f"{model_name.replace('/', '_')}_quantized"
            )

            logger.info(f"Loading ONNX model: {model_name}")

            sess_options = ort.SessionOptions()
            sess_options.graph_optimization_level = (
                ort.GraphOptimizationLevel.ORT_ENABLE_ALL
            )
            # Optimize for 4-core CPU
            sess_options.intra_op_num_threads = 4  # Use all cores for operations
            sess_options.inter_op_num_threads = 4  # Parallel execution across ops
            sess_options.execution_mode = (
                ort.ExecutionMode.ORT_PARALLEL
            )  # Enable parallel execution

            # Enable additional optimizations
            sess_options.enable_cpu_mem_arena = True
            sess_options.enable_mem_pattern = True
            sess_options.enable_mem_reuse = True

            # Check if quantized model exists
            if (
                quantized_model_path.exists()
                and (quantized_model_path / "model_quantized.onnx").exists()
            ):
                logger.info(
                    f"Loading quantized ONNX model from cache: {quantized_model_path}"
                )
                model = ORTModelForFeatureExtraction.from_pretrained(
                    quantized_model_path,
                    file_name="model_quantized.onnx",
                    provider="CPUExecutionProvider",
                    session_options=sess_options,
                    provider_options={
                        "CPUExecutionProvider": {
                            "arena_extend_strategy": "kSameAsRequested",
                        }
                    },
                )
                tokenizer = AutoTokenizer.from_pretrained(quantized_model_path)
            # Check if regular ONNX model exists
            elif (
                model_cache_path.exists() and (model_cache_path / "model.onnx").exists()
            ):
                logger.info(f"Loading ONNX model from cache: {model_cache_path}")
                logger.info("Quantizing model to INT8 for faster inference...")

                # Load the model first
                model = ORTModelForFeatureExtraction.from_pretrained(
                    model_cache_path,
                    provider="CPUExecutionProvider",
                    session_options=sess_options,
                    provider_options={
                        "CPUExecutionProvider": {
                            "arena_extend_strategy": "kSameAsRequested",
                        }
                    },
                )
                tokenizer = AutoTokenizer.from_pretrained(model_cache_path)

                # Quantize the model
                quantizer = ORTQuantizer.from_pretrained(model)
                qconfig = AutoQuantizationConfig.avx512_vnni(
                    is_static=False, per_channel=False
                )

                # Save quantized model
                quantized_model_path.mkdir(parents=True, exist_ok=True)
                quantizer.quantize(
                    save_dir=quantized_model_path,
                    quantization_config=qconfig,
                    file_suffix="quantized",
                )
                tokenizer.save_pretrained(quantized_model_path)

                # Reload the quantized model
                model = ORTModelForFeatureExtraction.from_pretrained(
                    quantized_model_path,
                    file_name="model_quantized.onnx",
                    provider="CPUExecutionProvider",
                    session_options=sess_options,
                    provider_options={
                        "CPUExecutionProvider": {
                            "arena_extend_strategy": "kSameAsRequested",
                        }
                    },
                )
                logger.info(f"Quantized model saved to: {quantized_model_path}")
            else:
                logger.info(f"Exporting and saving ONNX model to: {model_cache_path}")
                model = ORTModelForFeatureExtraction.from_pretrained(
                    model_name,
                    export=True,
                    provider="CPUExecutionProvider",
                    session_options=sess_options,
                    provider_options={
                        "CPUExecutionProvider": {
                            "arena_extend_strategy": "kSameAsRequested",
                        }
                    },
                )
                tokenizer = AutoTokenizer.from_pretrained(model_name)

                # Save the model and tokenizer to disk
                model.save_pretrained(model_cache_path)
                tokenizer.save_pretrained(model_cache_path)
                logger.info(f"ONNX model saved to cache: {model_cache_path}")

                # Quantize the newly exported model
                logger.info("Quantizing model to INT8 for faster inference...")
                quantizer = ORTQuantizer.from_pretrained(model)
                qconfig = AutoQuantizationConfig.avx512_vnni(
                    is_static=False, per_channel=False
                )

                quantized_model_path.mkdir(parents=True, exist_ok=True)
                quantizer.quantize(
                    save_dir=quantized_model_path,
                    quantization_config=qconfig,
                    file_suffix="quantized",
                )
                tokenizer.save_pretrained(quantized_model_path)

                # Reload the quantized model
                model = ORTModelForFeatureExtraction.from_pretrained(
                    quantized_model_path,
                    file_name="model_quantized.onnx",
                    provider="CPUExecutionProvider",
                    session_options=sess_options,
                    provider_options={
                        "CPUExecutionProvider": {
                            "arena_extend_strategy": "kSameAsRequested",
                        }
                    },
                )
                logger.info(f"Quantized model saved to: {quantized_model_path}")

            _model_cache[model_choice] = {"model": model, "tokenizer": tokenizer}

            logger.info("ONNX model loaded successfully")
        else:
            raise ValueError(f"Local model not supported: {model_choice}")

    return _model_cache[model_choice]


def create_optimal_request_batches(
    texts: list[str], max_tokens_per_batch: int = 8000
) -> list[list[str]]:
    """Create batches that don't exceed the token limit."""

    tokenizer = tiktoken.get_encoding("cl100k_base")

    batches = []
    current_batch: list[str] = []
    current_tokens = 0

    for text in texts:
        text_tokens = len(tokenizer.encode(text))

        # If single text exceeds limit, truncate it
        if text_tokens > max_tokens_per_batch:
            logger.warning(f"Text with {text_tokens} tokens exceeds limit, truncating")
            tokens = tokenizer.encode(text)[:max_tokens_per_batch]
            text = tokenizer.decode(tokens)
            text_tokens = max_tokens_per_batch

        # If adding this text would exceed the limit, start a new batch
        if current_tokens + text_tokens > max_tokens_per_batch and current_batch:
            batches.append(current_batch)
            current_batch = [text]
            current_tokens = text_tokens
        else:
            current_batch.append(text)
            current_tokens += text_tokens

    # Add the last batch if it's not empty
    if current_batch:
        batches.append(current_batch)

    return batches


def create_text_batches(texts: List[str], batch_size: int = 32) -> List[List[str]]:
    """Create batches of texts for parallel processing."""
    batches = []
    for i in range(0, len(texts), batch_size):
        batches.append(texts[i : i + batch_size])
    return batches


def generate_embeddings(
    texts: list[str], model_choice: EmbeddingModel, query: bool = False
) -> list[list[float]]:
    """Generate embeddings for a list of texts using the specified model."""
    if model_choice == EmbeddingModel.MOCK_MODEL:  # Add this block
        logger.debug(f"Generating MOCK embeddings for {len(texts)} texts")
        # Return a list of random dummy embeddings for testing
        return [
            np.random.random_sample(
                get_embedding_dimensions(EmbeddingModel.MOCK_MODEL)
            ).tolist()
            for _ in texts
        ]

    elif (
        model_choice == EmbeddingModel.LOCAL_MULTILINGUAL_E5_LARGE
        or model_choice == EmbeddingModel.LOCAL_MULTILINGUAL_E5_SMALL
    ):
        model_data = get_local_embedding_model(model_choice)
        model = model_data["model"]
        tokenizer = model_data["tokenizer"]

        # Process in batches for better performance
        batch_size = 16  # Adjust based on memory constraints
        all_embeddings = []

        for i in range(0, len(texts), batch_size):
            batch_texts = texts[i : i + batch_size]
            if query:
                formatted_texts = [f"query: {text}" for text in batch_texts]
            else:
                formatted_texts = [f"passage: {text}" for text in batch_texts]

            encoded = tokenizer(
                formatted_texts,
                padding=True,
                truncation=True,
                max_length=512,
                return_tensors="pt",
                return_token_type_ids=False,  # Disable if not needed
                return_attention_mask=True,
            )

            with torch.no_grad():
                outputs = model(**encoded)

                token_embeddings = outputs.last_hidden_state
                attention_mask = encoded["attention_mask"]

                input_mask_expanded = (
                    attention_mask.unsqueeze(-1).expand(token_embeddings.size()).float()
                )

                sum_embeddings = torch.sum(token_embeddings * input_mask_expanded, 1)
                sum_mask = torch.clamp(input_mask_expanded.sum(1), min=1e-9)
                embeddings = sum_embeddings / sum_mask

                embeddings = normalize(embeddings, p=2, dim=1)

            batch_result: list[list[float]] = embeddings.cpu().numpy().tolist()
            all_embeddings.extend(batch_result)

            if len(texts) > batch_size:
                logger.debug(
                    f"Processed batch {i // batch_size + 1}/{(len(texts) - 1) // batch_size + 1}"
                )

        return all_embeddings

    elif model_choice in [
        EmbeddingModel.OPENAI_ADA_002,
        EmbeddingModel.OPENAI_SMALL_003,
        EmbeddingModel.OPENAI_LARGE_003,
    ]:
        try:
            from openai import OpenAI
            from concurrent.futures import ThreadPoolExecutor, as_completed

            api_key = os.environ.get("OPENAI_API_KEY")
            if not api_key:
                raise ValueError("OpenAI API key not found. Set OPENAI_API_KEY.")

            client = OpenAI(api_key=api_key)
            model_name = model_choice.value

            batches = create_optimal_request_batches(texts, max_tokens_per_batch=8000)
            logger.info(f"Split into {len(batches)} batches for parallel processing.")

            all_results: List[Optional[List[List[float]]]] = [None] * len(batches)

            def process_batch(
                batch_idx_batch: Tuple[int, List[str]],
            ) -> Tuple[int, Optional[List[List[float]]]]:
                batch_idx, batch = batch_idx_batch
                try:
                    _openai_rate_limiter.wait_if_needed(batch)
                    response = client.embeddings.create(input=batch, model=model_name)
                    embeddings = [item.embedding for item in response.data]
                    logger.debug(
                        f"Batch {batch_idx} completed with {len(embeddings)} embeddings."
                    )
                    return batch_idx, embeddings
                except Exception as e:
                    logger.error(f"Error in batch {batch_idx}: {str(e)}")
                    return batch_idx, None

            max_workers = min(32, len(batches) + 4)  # Don't over-provision
            with ThreadPoolExecutor(max_workers=max_workers) as executor:
                futures = [
                    executor.submit(process_batch, (i, batch))
                    for i, batch in enumerate(batches)
                ]
                for future in as_completed(futures):
                    batch_idx, result = future.result()  # type: ignore
                    if result is not None:
                        all_results[batch_idx] = result
            # Flatten results in correct order
            all_embeddings = []
            for result in all_results:  # type: ignore
                if result is not None:
                    all_embeddings.extend(result)

            logger.info(
                f"Generated {len(all_embeddings)} embeddings from {len(batches)} batches."
            )
            return all_embeddings
        except ImportError:
            raise ImportError("OpenAI package not installed. Install with 'uv sync'.")
        except Exception as e:
            raise ValueError(f"Error generating OpenAI embeddings: {str(e)}")
    else:
        raise ValueError(f"Unsupported embedding model: {model_choice}")


def generate_query_embedding(
    query_text: str, model_choice: EmbeddingModel
) -> list[float]:
    """Generate embedding for a search query."""
<<<<<<< HEAD
    if model_choice == EmbeddingModel.LOCAL_E5_MULTILINGUAL:
        model = get_local_embedding_model(EmbeddingModel.LOCAL_E5_MULTILINGUAL)
        # E5 queries MUST use "query: " prefix to match document space
        formatted_query = f"query: {query_text}"
        embedding = model.encode(formatted_query, normalize_embeddings=True)  # type: ignore[attr-defined]
        if hasattr(embedding, "tolist"):
            return embedding.tolist()  # type: ignore[no-any-return]
        return list(map(float, embedding))

    result = generate_embeddings([query_text], model_choice)[0]
    return list(map(float, result))


def generate_passage_embedding(
    passage_text: str, model_choice: EmbeddingModel
) -> list[float]:
    """Generate embedding for a passage/document (used for HyDE)."""
    if model_choice == EmbeddingModel.LOCAL_E5_MULTILINGUAL:
        model = get_local_embedding_model(EmbeddingModel.LOCAL_E5_MULTILINGUAL)
        # E5 passages MUST use "passage: " prefix
        formatted_passage = f"passage: {passage_text}"
        embedding = model.encode(formatted_passage, normalize_embeddings=True)  # type: ignore[attr-defined]
        if hasattr(embedding, "tolist"):
            return embedding.tolist()  # type: ignore[no-any-return]
        return list(map(float, embedding))

    result = generate_embeddings([passage_text], model_choice)[0]
    return list(map(float, result))
=======
    return generate_embeddings([query_text], model_choice, query=True)[0]
>>>>>>> a3464f0a
<|MERGE_RESOLUTION|>--- conflicted
+++ resolved
@@ -23,12 +23,7 @@
 class EmbeddingModel(str, Enum):
     """Supported embedding models."""
 
-<<<<<<< HEAD
     LOCAL_E5_MULTILINGUAL = "intfloat/multilingual-e5-large"
-=======
-    LOCAL_MULTILINGUAL_E5_SMALL = "intfloat/multilingual-e5-small"
-    LOCAL_MULTILINGUAL_E5_LARGE = "intfloat/multilingual-e5-large"
->>>>>>> a3464f0a
     OPENAI_ADA_002 = "text-embedding-ada-002"
     OPENAI_SMALL_003 = "text-embedding-3-small"
     OPENAI_LARGE_003 = "text-embedding-3-large"
@@ -473,7 +468,6 @@
     query_text: str, model_choice: EmbeddingModel
 ) -> list[float]:
     """Generate embedding for a search query."""
-<<<<<<< HEAD
     if model_choice == EmbeddingModel.LOCAL_E5_MULTILINGUAL:
         model = get_local_embedding_model(EmbeddingModel.LOCAL_E5_MULTILINGUAL)
         # E5 queries MUST use "query: " prefix to match document space
@@ -501,7 +495,4 @@
         return list(map(float, embedding))
 
     result = generate_embeddings([passage_text], model_choice)[0]
-    return list(map(float, result))
-=======
-    return generate_embeddings([query_text], model_choice, query=True)[0]
->>>>>>> a3464f0a
+    return list(map(float, result))